/*
Copyright 2017 The Kubernetes Authors.

Licensed under the Apache License, Version 2.0 (the "License");
you may not use this file except in compliance with the License.
You may obtain a copy of the License at

    http://www.apache.org/licenses/LICENSE-2.0

Unless required by applicable law or agreed to in writing, software
distributed under the License is distributed on an "AS IS" BASIS,
WITHOUT WARRANTIES OR CONDITIONS OF ANY KIND, either express or implied.
See the License for the specific language governing permissions and
limitations under the License.
*/

package main

import (
	"net/http"
	"os"
	"os/signal"
	"strings"
	"syscall"
	"time"

	log "github.com/Sirupsen/logrus"
	"github.com/linki/instrumented_http"
	"github.com/prometheus/client_golang/prometheus/promhttp"

	"k8s.io/client-go/kubernetes"
	"k8s.io/client-go/tools/clientcmd"

	"github.com/kubernetes-incubator/external-dns/controller"
	"github.com/kubernetes-incubator/external-dns/pkg/apis/externaldns"
	"github.com/kubernetes-incubator/external-dns/pkg/apis/externaldns/validation"
	"github.com/kubernetes-incubator/external-dns/plan"
	"github.com/kubernetes-incubator/external-dns/provider"
	"github.com/kubernetes-incubator/external-dns/registry"
	"github.com/kubernetes-incubator/external-dns/source"
)

func main() {
	cfg := externaldns.NewConfig()
	if err := cfg.ParseFlags(os.Args[1:]); err != nil {
		log.Fatalf("flag parsing error: %v", err)
	}
	log.Infof("config: %+v", cfg)

	if err := validation.ValidateConfig(cfg); err != nil {
		log.Fatalf("config validation failed: %v", err)
	}

	if cfg.LogFormat == "json" {
		log.SetFormatter(&log.JSONFormatter{})
	}
	if cfg.DryRun {
		log.Info("running in dry-run mode. No changes to DNS records will be made.")
	}
	if cfg.Debug {
		log.SetLevel(log.DebugLevel)
	}

	stopChan := make(chan struct{}, 1)

	go serveMetrics(cfg.MetricsAddress)
	go handleSigterm(stopChan)

	var client *kubernetes.Clientset

	// create only those services we explicitly ask for in cfg.Sources
	for _, sourceType := range cfg.Sources {
		// we only need a k8s client if we're creating a non-fake source, and
		// have not already instantiated a k8s client
		if sourceType != "fake" && client == nil {
			var err error
			client, err = newClient(cfg)
			if err != nil {
				log.Fatal(err)
			}
		}

		var src source.Source
		var err error
		switch sourceType {
		case "fake":
			src, err = source.NewFakeSource(cfg.FqdnTemplate)
		case "service":
			src, err = source.NewServiceSource(client, cfg.Namespace, cfg.FqdnTemplate, cfg.Compatibility)
		case "ingress":
			src, err = source.NewIngressSource(client, cfg.Namespace, cfg.FqdnTemplate)
		default:
			log.Fatalf("Don't know how to handle sourceType '%s'", sourceType)
		}

		if err != nil {
			log.Fatal(err)
		}

		source.Register(sourceType, src)
	}

	sources, err := source.LookupMultiple(cfg.Sources)
	if err != nil {
		log.Fatal(err)
	}

	endpointsSource := source.NewDedupSource(source.NewMultiSource(sources))

	var p provider.Provider
	switch cfg.Provider {
	case "google":
		p, err = provider.NewGoogleProvider(cfg.GoogleProject, cfg.DomainFilter, cfg.DryRun)
	case "aws":
<<<<<<< HEAD
		p, err = provider.NewAWSProvider(cfg.Domain, cfg.DryRun)
	case "digital-ocean":
		p, err = provider.NewDigitalOceanProvider(cfg.DryRun)
=======
		p, err = provider.NewAWSProvider(cfg.DomainFilter, cfg.DryRun)
	case "inmemory":
		p, err = provider.NewInMemoryProviderWithDomainAndLogging("example.com"), nil
	case "azure":
		p, err = provider.NewAzureProvider(cfg.AzureConfigFile, cfg.DomainFilter, cfg.AzureResourceGroup, cfg.DryRun)
>>>>>>> bc4127b0
	default:
		log.Fatalf("unknown dns provider: %s", cfg.Provider)
	}
	if err != nil {
		log.Fatal(err)
	}

	var r registry.Registry
	switch cfg.Registry {
	case "noop":
		r, err = registry.NewNoopRegistry(p)
	case "txt":
		r, err = registry.NewTXTRegistry(p, cfg.TXTPrefix, cfg.TXTOwnerID)
	default:
		log.Fatalf("unknown registry: %s", cfg.Registry)
	}

	if err != nil {
		log.Fatal(err)
	}

	policy, exists := plan.Policies[cfg.Policy]
	if !exists {
		log.Fatalf("unknown policy: %s", cfg.Policy)
	}

	ctrl := controller.Controller{
		Source:   endpointsSource,
		Registry: r,
		Policy:   policy,
		Interval: cfg.Interval,
	}

	if cfg.Once {
		err := ctrl.RunOnce()
		if err != nil {
			log.Fatal(err)
		}

		os.Exit(0)
	}

	ctrl.Run(stopChan)
	for {
		log.Info("Pod waiting to be deleted")
		time.Sleep(time.Second * 30)
	}
}

func handleSigterm(stopChan chan struct{}) {
	signals := make(chan os.Signal, 1)
	signal.Notify(signals, syscall.SIGTERM)
	<-signals
	log.Info("Received SIGTERM. Terminating...")
	close(stopChan)
}

func newClient(cfg *externaldns.Config) (*kubernetes.Clientset, error) {
	if cfg.KubeConfig == "" {
		if _, err := os.Stat(clientcmd.RecommendedHomeFile); err == nil {
			cfg.KubeConfig = clientcmd.RecommendedHomeFile
		}
	}

	config, err := clientcmd.BuildConfigFromFlags(cfg.Master, cfg.KubeConfig)
	if err != nil {
		return nil, err
	}

	config.WrapTransport = func(rt http.RoundTripper) http.RoundTripper {
		return instrumented_http.NewTransport(rt, &instrumented_http.Callbacks{
			PathProcessor: func(path string) string {
				parts := strings.Split(path, "/")
				return parts[len(parts)-1]
			},
		})
	}

	client, err := kubernetes.NewForConfig(config)
	if err != nil {
		return nil, err
	}

	log.Infof("Connected to cluster at %s", config.Host)

	return client, nil
}

func serveMetrics(address string) {
	http.HandleFunc("/healthz", func(w http.ResponseWriter, _ *http.Request) {
		w.WriteHeader(http.StatusOK)
		w.Write([]byte("OK"))
	})

	http.Handle("/metrics", promhttp.Handler())

	log.Fatal(http.ListenAndServe(address, nil))
}<|MERGE_RESOLUTION|>--- conflicted
+++ resolved
@@ -112,17 +112,13 @@
 	case "google":
 		p, err = provider.NewGoogleProvider(cfg.GoogleProject, cfg.DomainFilter, cfg.DryRun)
 	case "aws":
-<<<<<<< HEAD
-		p, err = provider.NewAWSProvider(cfg.Domain, cfg.DryRun)
+		p, err = provider.NewAWSProvider(cfg.DomainFilter, cfg.DryRun)
 	case "digital-ocean":
 		p, err = provider.NewDigitalOceanProvider(cfg.DryRun)
-=======
-		p, err = provider.NewAWSProvider(cfg.DomainFilter, cfg.DryRun)
 	case "inmemory":
 		p, err = provider.NewInMemoryProviderWithDomainAndLogging("example.com"), nil
 	case "azure":
 		p, err = provider.NewAzureProvider(cfg.AzureConfigFile, cfg.DomainFilter, cfg.AzureResourceGroup, cfg.DryRun)
->>>>>>> bc4127b0
 	default:
 		log.Fatalf("unknown dns provider: %s", cfg.Provider)
 	}
